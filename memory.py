import os
import uuid
import openai
import textwrap
import tiktoken
<<<<<<< HEAD
from typing import List
=======
import pinecone
import uuid
from abc import ABC, abstractmethod
from typing import List

>>>>>>> 6d60b03c

def create_ada_embedding(data):
    return openai.Embedding.create(
        input=[data],
        model="text-embedding-ada-002"
    )["data"][0]["embedding"]
<<<<<<< HEAD
class Memory:
=======


class Memory():

    @abstractmethod
    def db_query(self, vector: List, top_k: int) -> List:
        pass

    @abstractmethod
    def db_insert(self, vector: List, data: str):
        pass

>>>>>>> 6d60b03c
    def __init__(self):
        self.summarizer_model = os.getenv("SUMMARIZER_MODEL")
        self.max_context_size = int(os.getenv("MAX_CONTEXT_SIZE"))
        self.summarizer_chunk_size = int(os.getenv("SUMMARIZER_CHUNK_SIZE"))

<<<<<<< HEAD
    def summarize_memory_if_large(self, memory: str, max_tokens: int) -> str:
        num_tokens = len(tiktoken.encoding_for_model(
            self.summarizer_model).encode(memory))
=======
    def summarize_memory_if_large(self, memory:str, max_tokens:int) -> str:
        num_tokens = len(tiktoken.encoding_for_model(self.summarizer_model).encode(memory))
>>>>>>> 6d60b03c

        if num_tokens > max_tokens:
            avg_chars_per_token = len(memory) / num_tokens
            chunk_size = int(avg_chars_per_token * self.summarizer_chunk_size)
            chunks = textwrap.wrap(memory, chunk_size)
            summary_size = int(max_tokens / len(chunks))
            memory = ""

            print("Summarizing memory, {} chunks.".format(len(chunks)))

            for chunk in chunks:
                rs = openai.ChatCompletion.create(
                    model=self.summarizer_model,
                    messages=[
                        {"role": "user", "content": f"Shorten the following memory chunk of an autonomous agent from a first person perspective, {summary_size} tokens max."},
                        {"role": "user", "content": f"Do your best to retain all semantic information including tasks performed by the agent, website content, important data points and hyper-links:\n\n{chunk}"},
                    ])
                memory += rs['choices'][0]['message']['content']

        return memory

    def add(self, data: str):
        raise NotImplementedError

    def get_context(self, data, num=5):
        raise NotImplementedError


memory_type = os.getenv("MEMORY_TYPE")

if memory_type == "pinecone":
    import pinecone

    class PineconeMemory(Memory):
        def __init__(self):
            super().__init__()
            pinecone.init(
                api_key=os.getenv("PINECONE_API_KEY"),
                environment=os.getenv("PINECONE_REGION")
            )

            if "microgpt" not in pinecone.list_indexes():
                print("Creating Pinecode index...")
                pinecone.create_index(
                    "microgpt", dimension=1536, metric="cosine", pod_type="p1"
                )

            self.index = pinecone.Index("microgpt")

            if os.getenv("CLEAR_DB_ON_START") in ['true', '1', 't', 'y', 'yes']:
                self.index.delete(deleteAll='true')

    def add(self, data: str):
        vector = create_ada_embedding(data)

        self.db_insert(vector, data)

    def get_context(self, data, num=5):
        vector = create_ada_embedding(data)

        results = self.db_query(vector, num)
        context = "\n".join(results)

        context = self.summarize_memory_if_large(context, self.max_context_size)

        return context


class PineconeMemory(Memory):
    def __init__(self):
        super(PineconeMemory, self).__init__()
         
        pinecone.init(
            api_key=os.getenv("PINECONE_API_KEY"),
            environment=os.getenv("PINECONE_REGION")
        )

        if "microgpt" not in pinecone.list_indexes():
            print("Creating Pinecode index...")
            pinecone.create_index(
                "microgpt", dimension=1536, metric="cosine", pod_type="p1"
            )

        self.index = pinecone.Index("microgpt")

        if os.getenv("CLEAR_DB_ON_START") in ['true', '1', 't', 'y', 'yes']:
            self.index.delete(deleteAll='true')

    def db_query(self, vector: List, top_k: int) -> List:
        results = self.index.query(
            vector, top_k=top_k, include_metadata=True
        )
        sorted_results = sorted(results.matches, key=lambda x: x.score)
<<<<<<< HEAD
        results_list = [str(item["metadata"]["data"])
                        for item in sorted_results]
        context = "\n".join(results_list)

        context = self.summarize_memory_if_large(
            context, self.max_context_size)

        return context

elif memory_type == "postgres":
    import psycopg2
    from psycopg2.extras import execute_values
    import sklearn
    from sklearn.metrics.pairwise import cosine_similarity

    class PostgresMemory(Memory):
        def __init__(self):
            super().__init__()

            self.conn = psycopg2.connect(
                host=os.getenv("POSTGRES_HOST"),
                dbname=os.getenv("POSTGRES_DB"),
                user=os.getenv("POSTGRES_USER"),
                password=os.getenv("POSTGRES_PASSWORD")
            )

            self._create_table_if_not_exists()

            if os.getenv("CLEAR_DB_ON_START") in ['true', '1', 't', 'y', 'yes']:
                self._clear_table()

        def _create_table_if_not_exists(self):
            with self.conn.cursor() as cur:
                cur.execute(
                    """
                    CREATE TABLE IF NOT EXISTS memory (
                        id UUID PRIMARY KEY,
                        vector float[] NOT NULL,
                        data TEXT NOT NULL
                    );
                    """
                )
                self.conn.commit()

        def _clear_table(self):
            with self.conn.cursor() as cur:
                cur.execute("DELETE FROM memory;")
                self.conn.commit()

        def _get_vectors_from_memory(self) -> List:
            with self.conn.cursor() as cur:
                cur.execute("SELECT id, vector, data FROM memory;")
                vectors = cur.fetchall()
            return vectors

        def add(self, data: str):
            vector = create_ada_embedding(data)

            id = uuid.uuid1()

            with self.conn.cursor() as cur:
                cur.execute(
                    "INSERT INTO memory (id, vector, data) VALUES (%s, %s, %s);",
                    (str(id), vector, data)
                )
                self.conn.commit()

        def get_context(self, data, num=5):
            vector = create_ada_embedding(data)

            all_vectors = self._get_vectors_from_memory()
            all_vectors.sort(key=lambda x: cosine_similarity(
                [x[1]], [vector])[0][0], reverse=True)

            top_k_vectors = all_vectors[:num]
            results_list = [str(item[2]) for item in top_k_vectors]
            context = "\n".join(results_list)

            context = self.summarize_memory_if_large(
                context, self.max_context_size)

            return context

else:
    raise ValueError("Invalid MEMORY_TYPE environment variable")


def get_memory_instance():
    if memory_type == "pinecone":
        return PineconeMemory()
    elif memory_type == "postgres":
        return PostgresMemory()
    else:
        raise ValueError("Invalid MEMORY_TYPE environment variable")
=======
        return [str(item["metadata"]["data"]) for item in sorted_results]

    def db_insert(self, vector: List, data: str):
        id = uuid.uuid1()

        self.index.upsert([(str(id), vector, {"data": data})])
        pass
>>>>>>> 6d60b03c
<|MERGE_RESOLUTION|>--- conflicted
+++ resolved
@@ -3,50 +3,22 @@
 import openai
 import textwrap
 import tiktoken
-<<<<<<< HEAD
 from typing import List
-=======
-import pinecone
-import uuid
-from abc import ABC, abstractmethod
-from typing import List
-
->>>>>>> 6d60b03c
 
 def create_ada_embedding(data):
     return openai.Embedding.create(
         input=[data],
         model="text-embedding-ada-002"
     )["data"][0]["embedding"]
-<<<<<<< HEAD
 class Memory:
-=======
-
-
-class Memory():
-
-    @abstractmethod
-    def db_query(self, vector: List, top_k: int) -> List:
-        pass
-
-    @abstractmethod
-    def db_insert(self, vector: List, data: str):
-        pass
-
->>>>>>> 6d60b03c
     def __init__(self):
         self.summarizer_model = os.getenv("SUMMARIZER_MODEL")
         self.max_context_size = int(os.getenv("MAX_CONTEXT_SIZE"))
         self.summarizer_chunk_size = int(os.getenv("SUMMARIZER_CHUNK_SIZE"))
 
-<<<<<<< HEAD
     def summarize_memory_if_large(self, memory: str, max_tokens: int) -> str:
         num_tokens = len(tiktoken.encoding_for_model(
             self.summarizer_model).encode(memory))
-=======
-    def summarize_memory_if_large(self, memory:str, max_tokens:int) -> str:
-        num_tokens = len(tiktoken.encoding_for_model(self.summarizer_model).encode(memory))
->>>>>>> 6d60b03c
 
         if num_tokens > max_tokens:
             avg_chars_per_token = len(memory) / num_tokens
@@ -102,45 +74,16 @@
     def add(self, data: str):
         vector = create_ada_embedding(data)
 
-        self.db_insert(vector, data)
+        id = uuid.uuid1()
+
+        self.index.upsert([(str(id), vector, {"data": data})])
 
     def get_context(self, data, num=5):
         vector = create_ada_embedding(data)
-
-        results = self.db_query(vector, num)
-        context = "\n".join(results)
-
-        context = self.summarize_memory_if_large(context, self.max_context_size)
-
-        return context
-
-
-class PineconeMemory(Memory):
-    def __init__(self):
-        super(PineconeMemory, self).__init__()
-         
-        pinecone.init(
-            api_key=os.getenv("PINECONE_API_KEY"),
-            environment=os.getenv("PINECONE_REGION")
-        )
-
-        if "microgpt" not in pinecone.list_indexes():
-            print("Creating Pinecode index...")
-            pinecone.create_index(
-                "microgpt", dimension=1536, metric="cosine", pod_type="p1"
-            )
-
-        self.index = pinecone.Index("microgpt")
-
-        if os.getenv("CLEAR_DB_ON_START") in ['true', '1', 't', 'y', 'yes']:
-            self.index.delete(deleteAll='true')
-
-    def db_query(self, vector: List, top_k: int) -> List:
         results = self.index.query(
-            vector, top_k=top_k, include_metadata=True
+            vector, top_k=num, include_metadata=True
         )
         sorted_results = sorted(results.matches, key=lambda x: x.score)
-<<<<<<< HEAD
         results_list = [str(item["metadata"]["data"])
                         for item in sorted_results]
         context = "\n".join(results_list)
@@ -234,13 +177,4 @@
     elif memory_type == "postgres":
         return PostgresMemory()
     else:
-        raise ValueError("Invalid MEMORY_TYPE environment variable")
-=======
-        return [str(item["metadata"]["data"]) for item in sorted_results]
-
-    def db_insert(self, vector: List, data: str):
-        id = uuid.uuid1()
-
-        self.index.upsert([(str(id), vector, {"data": data})])
-        pass
->>>>>>> 6d60b03c
+        raise ValueError("Invalid MEMORY_TYPE environment variable")